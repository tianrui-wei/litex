--- conflicted
+++ resolved
@@ -2,11 +2,7 @@
 include $(SOC_DIRECTORY)/software/common.mak
 
 ifeq ($(CPU),blackparrot)
-<<<<<<< HEAD
 BP_LIBS =  -L$(BP_LITEX_SOFTWARE)
-=======
-BP_LIBS =  -L$(BP_EXTERNAL_DIR)/lib/gcc/riscv64-unknown-elf/8.3.0 
->>>>>>> 705d3887
 BP_FLAGS = -lgcc
 endif
 # Permit TFTP_SERVER_PORT override from shell environment / command line
